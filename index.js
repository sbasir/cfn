--- conflicted
+++ resolved
@@ -311,22 +311,10 @@
                         done = !next;
                         return data.StackSummaries;
                     })
-<<<<<<< HEAD
-                    .map(function (stack) {
+                    .each(function (stack) {
                         var millisOld = Date.now() - ((daysOld || 0) * ONE_DAY);
-                        if (regex.test(stack.StackName) &&
-                            moment(stack.CreationTime).valueOf() < millisOld) {
-                            log('Cleaning up ' + stack.StackName + ' Created ' + stack.CreationTime);
-
-                            return self.delete(stack.StackName)
-                                .catch(function (err) {
-                                    log('DELETE ERR: ', err);
-                                });
-=======
-                    .each(function (stack) {
-                        if (regex.test(stack.StackName) && stack.CreationTime < (Date.now() - ((minutesOld || 0) * ONE_MINUTE))) {
+                        if (regex.test(stack.StackName) && stack.CreationTime < millisOld) {
                             stacks.push(stack);
->>>>>>> 86c80c9b
                         }
                     })
                     .then(function () {
